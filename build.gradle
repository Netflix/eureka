buildscript {
    repositories {
        mavenCentral()
        maven {
            url "https://plugins.gradle.org/m2"
        }
    }

    dependencies {
        classpath 'com.netflix.nebula:gradle-extra-configurations-plugin:2.2.+'
    }
}

plugins {
    id 'nebula.netflixoss' version '9.1.0'
    id 'org.gretty' version '2.1.0'
}

idea {
    project {
        languageLevel = '1.8'
    }
}

if (JavaVersion.current().isJava8Compatible()) {
    allprojects {
        tasks.withType(Javadoc) {
            options.addStringOption('Xdoclint:none', '-quiet')
        }
    }
}

allprojects {
    ext {
        githubProjectName = 'eureka'

        awsVersion = '1.11.277'
        servletVersion = '2.5'
        jerseyVersion = '1.19.1'
        jettisonVersion = '1.4.0'
        apacheHttpClientVersion = '4.5.3'
        commonsConfigurationVersion = '1.10'
        jsr305Version = '3.0.2'
        guiceVersion = '4.1.0'
        servoVersion = '0.12.21'
        governatorVersion = '1.17.5'
        archaiusVersion = '0.7.6'
<<<<<<< HEAD
        jacksonVersion = '2.12.1'
        jacksonDatabindVersion = '2.9.10.6'
=======
        jacksonVersion = '2.10.5'
        jacksonDatabindVersion = '2.10.5.1'
>>>>>>> dc65995e
        woodstoxVersion = '5.2.1'

        // test deps
        jetty_version = '7.2.0.v20101020'
        junit_version = '4.11'
        mockitoVersion = '1.10.19'
        mockserverVersion = '3.9.2'
    }
}

subprojects {
    apply plugin: 'nebula.netflixoss'
    apply plugin: 'java'

    group = "com.netflix.${githubProjectName}"

    sourceCompatibility = 1.8
    targetCompatibility = 1.8

    repositories {
        mavenCentral()
    }

    test {
        forkEvery = 1
        // setting this property prevents java from grabbing focus when running the tests under osx
        systemProperty 'java.awt.headless', 'true'
    }

    jar {
        manifest {
            attributes('Build-Time-ISO-8601': new Date().format("yyyy-MM-dd'T'HH:mm:ssZ"))
        }
    }
}<|MERGE_RESOLUTION|>--- conflicted
+++ resolved
@@ -45,13 +45,8 @@
         servoVersion = '0.12.21'
         governatorVersion = '1.17.5'
         archaiusVersion = '0.7.6'
-<<<<<<< HEAD
         jacksonVersion = '2.12.1'
-        jacksonDatabindVersion = '2.9.10.6'
-=======
-        jacksonVersion = '2.10.5'
         jacksonDatabindVersion = '2.10.5.1'
->>>>>>> dc65995e
         woodstoxVersion = '5.2.1'
 
         // test deps
